--- conflicted
+++ resolved
@@ -112,13 +112,8 @@
     super(keyPortability, valuePortability);
 
     this.writeExecutor = writer;
-<<<<<<< HEAD
-    this.writeChannel = source.getWritableChannel();
-    this.readChannelReference = new AtomicReference<>(source.getReadableChannel());
-=======
     this.writeChannel = ReopeningInterruptibleChannel.create(source::getWritableChannel);
     this.readChannel = ReopeningInterruptibleChannel.create(source::getReadableChannel);
->>>>>>> 6b82db97
 
     this.source = source;
     this.maxChunkSize = highestOneBit(maxChunkUnit.toBytes(maxChunkSize));
@@ -147,21 +142,10 @@
 
   @Override
   public void flush() throws IOException {
-<<<<<<< HEAD
-    Future<Void> flush = writeExecutor.submit(() -> {
-      writeChannel.force(true);
+    Future<Void> flush = writeExecutor.submit(() -> writeChannel.execute(channel -> {
+      channel.force(true);
       return null;
-=======
-    Future<Void> flush = writeExecutor.submit(new Callable<Void>() {
-      @Override
-      public Void call() throws IOException {
-        return writeChannel.execute(channel -> {
-          channel.force(true);
-          return null;
-        });
-      }
->>>>>>> 6b82db97
-    });
+    }));
 
     boolean interrupted = Thread.interrupted();
     try {
@@ -379,6 +363,25 @@
     return chunks.floorEntry(address).getValue();
   }
 
+  private int readIntFromChannel(long position) throws IOException {
+    ByteBuffer lengthBuffer = ByteBuffer.allocate(Integer.SIZE / Byte.SIZE);
+    for (int i = 0; lengthBuffer.hasRemaining(); ) {
+      int read = readFromChannel(lengthBuffer, position + i);
+      if (read < 0) {
+        throw new EOFException();
+      } else {
+        i += read;
+      }
+    }
+    return ((ByteBuffer) lengthBuffer.flip()).getInt();
+  }
+
+  private void writeIntToChannel(long position, int data) throws IOException {
+    ByteBuffer buffer = ByteBuffer.allocate(Integer.SIZE / Byte.SIZE);
+    buffer.putInt(data).flip();
+    writeToChannel(position, buffer);
+  }
+
   private void writeLongToChannel(long position, long data) throws IOException {
     ByteBuffer buffer = ByteBuffer.allocate(Long.SIZE / Byte.SIZE);
     buffer.putLong(data).flip();
@@ -398,39 +401,7 @@
   }
 
   private int readFromChannel(ByteBuffer buffer, long position) throws IOException {
-<<<<<<< HEAD
-    boolean interrupted = Thread.interrupted();
-    try {
-      while (true) {
-        FileChannel current = getReadableChannel();
-        try {
-          return readFromChannel(current, buffer, position);
-        } catch (ClosedChannelException e) {
-          interrupted |= Thread.interrupted();
-          FileChannel newChannel = source.getReadableChannel();
-          if (!readChannelReference.compareAndSet(current, newChannel)) {
-            newChannel.close();
-          } else {
-            LOGGER.info("Creating new read-channel for " + source.getFile().getName() + " as previous one was closed (likely due to interrupt)");
-          }
-        }
-      }
-    } finally {
-      if (interrupted) {
-        Thread.currentThread().interrupt();
-      }
-    }
-  }
-
-  private FileChannel getReadableChannel() throws IOException {
-    FileChannel current = readChannelReference.get();
-    if (current == null) {
-      throw new IOException("Storage engine is closed");
-    }
-    return current;
-=======
     return readChannel.execute(channel -> readFromChannel(channel, buffer, position));
->>>>>>> 6b82db97
   }
 
   private int readFromChannel(FileChannel channel, ByteBuffer buffer, long position) throws IOException {
@@ -528,36 +499,62 @@
     }
 
     ByteBuffer readKeyBuffer(long address) {
-      long position = filePosition + address;
-      FileWriteTask pending = pendingWrites.get(position);
-      if (pending == null) {
-        int keyLength = readBuffer(position + KEY_LENGTH_OFFSET, 4).getInt(0);
-        return readBuffer(position + KEY_DATA_OFFSET, keyLength);
-      } else {
-        return pending.getKeyBuffer();
+      try {
+        long position = filePosition + address;
+        FileWriteTask pending = pendingWrites.get(position);
+        if (pending == null) {
+          int keyLength = readIntFromChannel(position + KEY_LENGTH_OFFSET);
+          return readBuffer(position + KEY_DATA_OFFSET, keyLength);
+        } else {
+          return pending.getKeyBuffer();
+        }
+      } catch (IOException e) {
+        throw new RuntimeException(e);
+      } catch (OutOfMemoryError e) {
+        LOGGER.error("Failed to allocate direct buffer for FileChannel read.  "
+                + "Consider increasing the -XX:MaxDirectMemorySize property to "
+                + "allow enough space for the FileChannel transfer buffers");
+        throw e;
       }
     }
 
     protected int readPojoHash(long address) {
-      long position = filePosition + address;
-      FileWriteTask pending = pendingWrites.get(position);
-      if (pending == null) {
-        return readBuffer(position + KEY_HASH_OFFSET, 4).getInt(0);
-      } else {
-        return pending.pojoHash;
+      try {
+        long position = filePosition + address;
+        FileWriteTask pending = pendingWrites.get(position);
+        if (pending == null) {
+          return readIntFromChannel(position + KEY_HASH_OFFSET);
+        } else {
+          return pending.pojoHash;
+        }
+      } catch (IOException e) {
+        throw new RuntimeException(e);
+      } catch (OutOfMemoryError e) {
+        LOGGER.error("Failed to allocate direct buffer for FileChannel read.  "
+                + "Consider increasing the -XX:MaxDirectMemorySize property to "
+                + "allow enough space for the FileChannel transfer buffers");
+        throw e;
       }
     }
 
     ByteBuffer readValueBuffer(long address) {
-      long position = filePosition + address;
-      FileWriteTask pending = pendingWrites.get(position);
-      if (pending == null) {
-        ByteBuffer lengths = readBuffer(position + KEY_LENGTH_OFFSET, 8);
-        int keyLength = lengths.getInt(0);
-        int valueLength = lengths.getInt(VALUE_LENGTH_OFFSET - KEY_LENGTH_OFFSET);
-        return readBuffer(position + keyLength + KEY_DATA_OFFSET, valueLength);
-      } else {
-        return pending.getValueBuffer();
+      try {
+        long position = filePosition + address;
+        FileWriteTask pending = pendingWrites.get(position);
+        if (pending == null) {
+          int keyLength = readIntFromChannel(position + KEY_LENGTH_OFFSET);
+          int valueLength = readIntFromChannel(position + VALUE_LENGTH_OFFSET);
+          return readBuffer(position + keyLength + KEY_DATA_OFFSET, valueLength);
+        } else {
+          return pending.getValueBuffer();
+        }
+      } catch (IOException e) {
+        throw new RuntimeException(e);
+      } catch (OutOfMemoryError e) {
+        LOGGER.error("Failed to allocate direct buffer for FileChannel read.  "
+                + "Consider increasing the -XX:MaxDirectMemorySize property to "
+                + "allow enough space for the FileChannel transfer buffers");
+        throw e;
       }
     }
 
@@ -600,34 +597,41 @@
     }
 
     WriteContext getKeyWriteContext(long address) {
-      long position = filePosition + address;
-      FileWriteTask pending = pendingWrites.get(position);
-      if (pending == null) {
-        int keyLength = readBuffer(position + KEY_LENGTH_OFFSET, 4).getInt(0);
-        return getDiskWriteContext(position + KEY_DATA_OFFSET, keyLength);
-      } else {
-        if (pendingWrites.get(position) != pending) {
-          return getKeyWriteContext(address);
+      try {
+        long position = filePosition + address;
+        FileWriteTask pending = pendingWrites.get(position);
+        if (pending == null) {
+          int keyLength = readIntFromChannel(position + KEY_LENGTH_OFFSET);
+          return getDiskWriteContext(position + KEY_DATA_OFFSET, keyLength);
         } else {
-          return getQueuedWriteContext(pending, pending.getKeyBuffer());
-        }
+          if (pendingWrites.get(position) != pending) {
+            return getKeyWriteContext(address);
+          } else {
+            return getQueuedWriteContext(pending, pending.getKeyBuffer());
+          }
+        }
+      } catch (IOException e) {
+        throw new RuntimeException(e);
       }
     }
 
     WriteContext getValueWriteContext(long address) {
-      long position = filePosition + address;
-      FileWriteTask pending = pendingWrites.get(position);
-      if (pending == null) {
-        ByteBuffer lengths = readBuffer(position + KEY_LENGTH_OFFSET, 8);
-        int keyLength = lengths.getInt(0);
-        int valueLength = lengths.getInt(VALUE_LENGTH_OFFSET - KEY_LENGTH_OFFSET);
-        return getDiskWriteContext(position + keyLength + KEY_DATA_OFFSET, valueLength);
-      } else {
-        if (pendingWrites.get(position) != pending) {
-          return getValueWriteContext(address);
+      try {
+        long position = filePosition + address;
+        FileWriteTask pending = pendingWrites.get(position);
+        if (pending == null) {
+          int keyLength = readIntFromChannel(position + KEY_LENGTH_OFFSET);
+          int valueLength = readIntFromChannel(position + VALUE_LENGTH_OFFSET);
+          return getDiskWriteContext(position + keyLength + KEY_DATA_OFFSET, valueLength);
         } else {
-          return getQueuedWriteContext(pending, pending.getValueBuffer());
-        }
+          if (pendingWrites.get(position) != pending) {
+            return getValueWriteContext(address);
+          } else {
+            return getQueuedWriteContext(pending, pending.getValueBuffer());
+          }
+        }
+      } catch (IOException e) {
+        throw new RuntimeException(e);
       }
     }
 
@@ -670,19 +674,22 @@
     }
 
     void free(long address) {
-      long position = filePosition + address;
-      int keyLength;
-      int valueLength;
-      FileWriteTask pending = pendingWrites.remove(position);
-      if (pending == null) {
-        ByteBuffer lengths = readBuffer(position + KEY_LENGTH_OFFSET, 8);
-        keyLength = lengths.getInt(0);
-        valueLength = lengths.getInt(VALUE_LENGTH_OFFSET - KEY_LENGTH_OFFSET);
-      } else {
-        keyLength = pending.getKeyBuffer().remaining();
-        valueLength = pending.getValueBuffer().remaining();
-      }
-      allocator.free(address, keyLength + valueLength + KEY_DATA_OFFSET);
+      try {
+        long position = filePosition + address;
+        int keyLength;
+        int valueLength;
+        FileWriteTask pending = pendingWrites.remove(position);
+        if (pending == null) {
+          keyLength = readIntFromChannel(position + KEY_LENGTH_OFFSET);
+          valueLength = readIntFromChannel(position + VALUE_LENGTH_OFFSET);
+        } else {
+          keyLength = pending.getKeyBuffer().remaining();
+          valueLength = pending.getValueBuffer().remaining();
+        }
+        allocator.free(address, keyLength + valueLength + KEY_DATA_OFFSET);
+      } catch (IOException e) {
+        throw new RuntimeException(e);
+      }
     }
 
     synchronized void clear() {
@@ -786,14 +793,11 @@
       int keyLength = key.remaining();
       int valueLength = value.remaining();
 
-      ByteBuffer header = ByteBuffer.allocate(12);
-      header.putInt(KEY_HASH_OFFSET, pojoHash);
-      header.putInt(KEY_LENGTH_OFFSET, keyLength);
-      header.putInt(VALUE_LENGTH_OFFSET, valueLength);
-      writeToChannel(position + KEY_HASH_OFFSET, header);
+      writeIntToChannel(position + KEY_HASH_OFFSET, pojoHash);
+      writeIntToChannel(position + KEY_LENGTH_OFFSET, keyLength);
+      writeIntToChannel(position + VALUE_LENGTH_OFFSET, valueLength);
       writeToChannel(position + KEY_DATA_OFFSET, key);
       writeToChannel(position + KEY_DATA_OFFSET + keyLength, value);
-
 
       long size = writeChannel.execute(FileChannel::size);
       long expected = position + keyLength + valueLength + KEY_DATA_OFFSET;
