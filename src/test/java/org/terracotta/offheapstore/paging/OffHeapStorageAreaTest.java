/*
 * Copyright 2015 Terracotta, Inc., a Software AG company.
 *
 * Licensed under the Apache License, Version 2.0 (the "License");
 * you may not use this file except in compliance with the License.
 * You may obtain a copy of the License at
 *
 *      http://www.apache.org/licenses/LICENSE-2.0
 *
 * Unless required by applicable law or agreed to in writing, software
 * distributed under the License is distributed on an "AS IS" BASIS,
 * WITHOUT WARRANTIES OR CONDITIONS OF ANY KIND, either express or implied.
 * See the License for the specific language governing permissions and
 * limitations under the License.
 */
package org.terracotta.offheapstore.paging;

<<<<<<< HEAD
=======
import org.terracotta.offheapstore.paging.Page;
import org.terracotta.offheapstore.paging.OffHeapStorageArea;
import org.terracotta.offheapstore.paging.UnlimitedPageSource;
import org.terracotta.offheapstore.paging.PageSource;
import java.util.ArrayList;
import java.util.Collection;
import java.util.Collections;
import java.util.HashMap;
import java.util.LinkedList;
import java.util.List;
import java.util.Map;
import java.util.Random;
import java.util.concurrent.atomic.AtomicReference;
import java.util.concurrent.locks.Lock;

>>>>>>> 30a4a448
import org.junit.Assert;
import org.junit.Test;
import org.terracotta.offheapstore.WriteLockedOffHeapClockCache;
import org.terracotta.offheapstore.buffersource.HeapBufferSource;
import org.terracotta.offheapstore.buffersource.OffHeapBufferSource;
import org.terracotta.offheapstore.storage.IntegerStorageEngine;
import org.terracotta.offheapstore.storage.OffHeapBufferHalfStorageEngine;
import org.terracotta.offheapstore.storage.SplitStorageEngine;
import org.terracotta.offheapstore.storage.portability.ByteArrayPortability;
import org.terracotta.offheapstore.util.MemoryUnit;
import org.terracotta.offheapstore.util.NoOpLock;
import org.terracotta.offheapstore.util.PointerSizeParameterizedTest;

<<<<<<< HEAD
import java.nio.ByteBuffer;
import java.util.Collections;
import java.util.HashMap;
import java.util.LinkedList;
import java.util.List;
import java.util.Map;
import java.util.Random;

import static org.hamcrest.collection.IsArrayWithSize.arrayWithSize;
import static org.hamcrest.core.Is.is;
import static org.junit.Assert.assertThat;

=======
import static java.util.Collections.emptyList;
import static org.hamcrest.number.OrderingComparison.greaterThanOrEqualTo;
import static org.junit.Assert.assertThat;

/**
 *
 * @author cdennis
 */
>>>>>>> 30a4a448
public class OffHeapStorageAreaTest extends PointerSizeParameterizedTest {

  @Test
  public void testNonStraddlingReadBuffersReturnsSingleBuffer() {
    PageSource pageSource = new UnlimitedPageSource(new HeapBufferSource());
    OffHeapStorageArea osa = new OffHeapStorageArea(getPointerSize(), null, pageSource, 1024, false, false);

    assertThat(osa.readBuffers(osa.allocate(64), 64), arrayWithSize(1));
  }

  @Test
  public void testNonStraddlingReadBuffersReturnsReadOnlyBuffer() {
    PageSource pageSource = new UnlimitedPageSource(new HeapBufferSource());
    OffHeapStorageArea osa = new OffHeapStorageArea(getPointerSize(), null, pageSource, 1024, false, false);

    assertThat(osa.readBuffers(osa.allocate(64), 64)[0].isReadOnly(), is(true));
  }

  @Test
  public void testStraddlingReadBuffersReturnsMultipleBuffers() {
    PageSource pageSource = new UnlimitedPageSource(new HeapBufferSource());
    OffHeapStorageArea osa = new OffHeapStorageArea(getPointerSize(), null, pageSource, 128, false, false);

    assertThat(osa.readBuffers(osa.allocate(256), 256), arrayWithSize(3));
  }

  @Test
  public void testStraddlingReadBuffersReturnsReadOnlyBuffers() {
    PageSource pageSource = new UnlimitedPageSource(new HeapBufferSource());
    OffHeapStorageArea osa = new OffHeapStorageArea(getPointerSize(), null, pageSource, 128, false, false);

    for (ByteBuffer buffer : osa.readBuffers(osa.allocate(256), 256)) {
      assertThat(buffer.isReadOnly(), is(true));
    }
  }

  @Test
  public void testReadBuffersReturnsCorrectData() {
    PageSource pageSource = new UnlimitedPageSource(new HeapBufferSource());
    OffHeapStorageArea osa = new OffHeapStorageArea(getPointerSize(), null, pageSource, 128, false, false);

    long base = osa.allocate(1024);
    for (int i = 0; i < 1024; i++) {
      osa.writeByte(base + i, (byte) i);
    }

    for (int i = 1; i < 512; i <<= 1) {
      for (int o = -1; o <= 1; o++) {
        ByteBuffer[] buffers = osa.readBuffers(base, i + o);

        int j = 0;
        for (ByteBuffer buffer : buffers) {
          while (buffer.hasRemaining()) {
            assertThat(buffer.get(), is((byte) j));
            j++;
          }
        }
        assertThat(j, is(i + o));
      }
    }
  }

  @Test
  public void testNonStraddlingReadBufferReturnsReadOnlyBuffer() {
    PageSource pageSource = new UnlimitedPageSource(new HeapBufferSource());
    OffHeapStorageArea osa = new OffHeapStorageArea(getPointerSize(), null, pageSource, 1024, false, false);

    assertThat(osa.readBuffer(osa.allocate(64), 64).isReadOnly(), is(true));
  }

  @Test
  public void testStraddlingReadBufferReturnsReadOnlyBuffer() {
    PageSource pageSource = new UnlimitedPageSource(new HeapBufferSource());
    OffHeapStorageArea osa = new OffHeapStorageArea(getPointerSize(), null, pageSource, 128, false, false);

    assertThat(osa.readBuffer(osa.allocate(256), 256).isReadOnly(), is(true));
  }

  @Test
  public void testReadBufferReturnsCorrectData() {
    PageSource pageSource = new UnlimitedPageSource(new HeapBufferSource());
    OffHeapStorageArea osa = new OffHeapStorageArea(getPointerSize(), null, pageSource, 128, false, false);

    long base = osa.allocate(1024);
    for (int i = 0; i < 1024; i++) {
      osa.writeByte(base + i, (byte) i);
    }

    for (int i = 1; i < 512; i <<= 1) {
      for (int o = -1; o <= 1; o++) {
        ByteBuffer buffer = osa.readBuffer(base, i + o);

        int j = 0;
        while (buffer.hasRemaining()) {
          assertThat(buffer.get(), is((byte) j));
          j++;
        }
        assertThat(j, is(i + o));
      }
    }
  }

  @Test
  public void testRecoveryOfPages() {
    GettablePageSource source = new GettablePageSource();

    Map<Integer, byte[]> test = new WriteLockedOffHeapClockCache<>(new UnlimitedPageSource(new OffHeapBufferSource()), new SplitStorageEngine<>(new IntegerStorageEngine(), new OffHeapBufferHalfStorageEngine<>(source, 1024, ByteArrayPortability.INSTANCE)));

    int put = 0;
    while (source.allocated.size() < 2) {
      test.put(put++, new byte[128]);
    }

    Assert.assertEquals(put, test.size());
    source.release();
    Assert.assertEquals(put - 1, test.size());

    Assert.assertNull(test.get(put - 1));
    for (int i = 0; i < put - 1; i++) {
      Assert.assertNotNull(test.get(i));
    }

    source.release();
    Assert.assertTrue(test.isEmpty());

    for (int i = 0; i < put; i++) {
      Assert.assertNull(test.get(i));
    }
  }

  @Test
  public void testVariablePageSize() {
    PageSource source = new UnlimitedPageSource(new HeapBufferSource());

    OffHeapStorageArea storage = new OffHeapStorageArea(getPointerSize(), null, source, 1, 1024, false, false);

    Map<Integer, Long> locations = new HashMap<>();

    for (int i = 0; i < 2048; i++) {
      long pointer = storage.allocate(Integer.SIZE / Byte.SIZE);
      storage.writeInt(pointer, i);
      locations.put(i, pointer);
    }

    System.err.println(storage);

    for (int i = 0; i < 2048; i++) {
      int pointer = locations.get(i).intValue();
      Assert.assertEquals(i, storage.readInt(pointer));
    }

    for (Long pointer : locations.values()) {
      storage.free(pointer);
    }
  }

<<<<<<< HEAD
=======
  @Test
  public void testConcurrentMutationDuringRelease() {
    GettablePageSource source = new GettablePageSource();

    final AtomicReference<OffHeapStorageArea> storageReference = new AtomicReference<OffHeapStorageArea>();
    final Map<Integer, Map<Long, Integer>> structures = new HashMap<Integer, Map<Long, Integer>>();
    OffHeapStorageArea storage = new OffHeapStorageArea(getPointerSize(), new OffHeapStorageArea.Owner() {
      @Override
      public Collection<Long> evictAtAddress(long address, boolean shrink) {
        if (shrink) {
          return emptyList();
        } else {
          Map<Long, Integer> structure = getStructureContaining(address);

          Collection<Long> removed = new ArrayList<Long>(structure.keySet());
          structure.clear();
          for (Long p : removed) {
            storageReference.get().free(p);
          }
          return removed;
        }
      }

      @Override
      public Lock writeLock() {
        return NoOpLock.INSTANCE;
      }

      @Override
      public boolean isThief() {
        return false;
      }

      @Override
      public boolean moved(long from, long to) {
        Map<Long, Integer> structure = getStructureContaining(from);

        structure.put(to, structure.remove(from));
        return true;
      }

      private Map<Long, Integer> getStructureContaining(long address) {
        for (Map<Long, Integer> structure : structures.values()) {
          if (structure.containsKey(address)) {
            return structure;
          }
        }
        throw new AssertionError("No structure contains address " + address);
      }

      @Override
      public int sizeOf(long address) {
        for (Map<Long, Integer> structure : structures.values()) {
          Integer size = structure.get(address);
          if (size != null) {
            return size;
          }
        }
        throw new AssertionError("Address not valid " + address);
      }
    }, source,1024, false, false);
    storageReference.set(storage);

    Random rndm = new Random();
    while (storage.getOccupiedMemory() < MemoryUnit.MEGABYTES.toBytes(1L)) {

      int structure = rndm.nextInt(100);

      Map<Long, Integer> pointers = structures.get(structure);
      if (pointers == null) {
        structures.put(structure, (pointers = new HashMap<Long, Integer>()));
      }

      int size = rndm.nextInt(1024);
      long p = storage.allocate(size);
      assertThat(p, greaterThanOrEqualTo(0L));
      pointers.put(p, size);
    }

    while(storage.getOccupiedMemory() > 0) {
      source.release();
    }
  }

>>>>>>> 30a4a448
//  @Test
//  public void testVariablePageSizeAddressLogic() {
//    PageSource source = new UnlimitedPageSource(new HeapBufferSource());
//
//    OffHeapStorageArea storage = new OffHeapStorageArea(null, source, 1, 1024, false, false);
//
//    for (int i = 0, address = 0; i < 100; i++) {
//      int size = storage.pageSizeFor(i);
//      int base = storage.addressForPage(i);
//      Assert.assertTrue(size <= 1024);
//      Assert.assertEquals(address, base);
//      address += size;
////      System.err.println("Page : " + i);
////      System.err.println("Size : " + size);
////      System.err.println("Base : " + base);
////      System.err.println();
//    }
//
//    for (int i = 0; i < 10240; i++) {
//      int page = storage.pageIndexFor(i);
//      int pageAddress = storage.pageAddressFor(i);
//      Assert.assertEquals(i, pageAddress + storage.addressForPage(page));
////      System.err.println("Address      : " + i);
////      System.err.println("Page Index   : " + page);
////      System.err.println("Page Address : " + pageAddress);
////      System.err.println();
//    }
//  }

  static class GettablePageSource implements PageSource {

    final Random rndm = new Random();
    final PageSource delegate = new UnlimitedPageSource(new OffHeapBufferSource());
    final List<Page> allocated = new LinkedList<>();

    @Override
    public Page allocate(int size, boolean thief, boolean victim, OffHeapStorageArea owner) {
      Page p = delegate.allocate(size, thief, victim, owner);
      allocated.add(p);
      return p;
    }

    @Override
    public void free(Page page) {
      delegate.free(page);
      allocated.remove(page);
    }

    public void release() {
      Page p = allocated.get(rndm.nextInt(allocated.size()));
      p.binding().release(new LinkedList<>(Collections.singleton(p)));
      free(p);
    }
  }
}<|MERGE_RESOLUTION|>--- conflicted
+++ resolved
@@ -15,24 +15,6 @@
  */
 package org.terracotta.offheapstore.paging;
 
-<<<<<<< HEAD
-=======
-import org.terracotta.offheapstore.paging.Page;
-import org.terracotta.offheapstore.paging.OffHeapStorageArea;
-import org.terracotta.offheapstore.paging.UnlimitedPageSource;
-import org.terracotta.offheapstore.paging.PageSource;
-import java.util.ArrayList;
-import java.util.Collection;
-import java.util.Collections;
-import java.util.HashMap;
-import java.util.LinkedList;
-import java.util.List;
-import java.util.Map;
-import java.util.Random;
-import java.util.concurrent.atomic.AtomicReference;
-import java.util.concurrent.locks.Lock;
-
->>>>>>> 30a4a448
 import org.junit.Assert;
 import org.junit.Test;
 import org.terracotta.offheapstore.WriteLockedOffHeapClockCache;
@@ -46,29 +28,24 @@
 import org.terracotta.offheapstore.util.NoOpLock;
 import org.terracotta.offheapstore.util.PointerSizeParameterizedTest;
 
-<<<<<<< HEAD
 import java.nio.ByteBuffer;
+import java.util.ArrayList;
+import java.util.Collection;
 import java.util.Collections;
 import java.util.HashMap;
 import java.util.LinkedList;
 import java.util.List;
 import java.util.Map;
 import java.util.Random;
-
+import java.util.concurrent.atomic.AtomicReference;
+import java.util.concurrent.locks.Lock;
+
+import static java.util.Collections.emptyList;
 import static org.hamcrest.collection.IsArrayWithSize.arrayWithSize;
+import static org.hamcrest.number.OrderingComparison.greaterThanOrEqualTo;
 import static org.hamcrest.core.Is.is;
 import static org.junit.Assert.assertThat;
 
-=======
-import static java.util.Collections.emptyList;
-import static org.hamcrest.number.OrderingComparison.greaterThanOrEqualTo;
-import static org.junit.Assert.assertThat;
-
-/**
- *
- * @author cdennis
- */
->>>>>>> 30a4a448
 public class OffHeapStorageAreaTest extends PointerSizeParameterizedTest {
 
   @Test
@@ -225,14 +202,12 @@
     }
   }
 
-<<<<<<< HEAD
-=======
   @Test
   public void testConcurrentMutationDuringRelease() {
     GettablePageSource source = new GettablePageSource();
 
-    final AtomicReference<OffHeapStorageArea> storageReference = new AtomicReference<OffHeapStorageArea>();
-    final Map<Integer, Map<Long, Integer>> structures = new HashMap<Integer, Map<Long, Integer>>();
+    final AtomicReference<OffHeapStorageArea> storageReference = new AtomicReference<>();
+    final Map<Integer, Map<Long, Integer>> structures = new HashMap<>();
     OffHeapStorageArea storage = new OffHeapStorageArea(getPointerSize(), new OffHeapStorageArea.Owner() {
       @Override
       public Collection<Long> evictAtAddress(long address, boolean shrink) {
@@ -241,7 +216,7 @@
         } else {
           Map<Long, Integer> structure = getStructureContaining(address);
 
-          Collection<Long> removed = new ArrayList<Long>(structure.keySet());
+          Collection<Long> removed = new ArrayList<>(structure.keySet());
           structure.clear();
           for (Long p : removed) {
             storageReference.get().free(p);
@@ -297,7 +272,7 @@
 
       Map<Long, Integer> pointers = structures.get(structure);
       if (pointers == null) {
-        structures.put(structure, (pointers = new HashMap<Long, Integer>()));
+        structures.put(structure, (pointers = new HashMap<>()));
       }
 
       int size = rndm.nextInt(1024);
@@ -311,7 +286,6 @@
     }
   }
 
->>>>>>> 30a4a448
 //  @Test
 //  public void testVariablePageSizeAddressLogic() {
 //    PageSource source = new UnlimitedPageSource(new HeapBufferSource());
